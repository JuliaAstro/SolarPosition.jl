--- conflicted
+++ resolved
@@ -46,11 +46,6 @@
 
 deploydocs(;
     repo = "github.com/JuliaAstro/SolarPosition.jl",
-<<<<<<< HEAD
+    versions = ["stable" => "v^", "v#.#"], # Restrict to minor releases
     push_preview = true,
-    versions = ["stable" => "v^", "v#.#"], # Restrict to minor releases
-=======
-    versions = ["stable" => "v^", "v#.#", "dev" => "dev"],
-    push_preview = true,
->>>>>>> cf4e1939
 )