"""
    $(TYPEDEF)

NOAA (National Oceanic and Atmospheric Administration) solar position algorithm.

This algorithm is based on NOAA's Solar Position Calculator implementation.
Currently provides a stub implementation for testing purposes.

# Accuracy
Claimed accuracy: ±0.0167° (when fully implemented)

# References
[1] NOAA Global Monitoring Laboratory Solar Position Calculator
    https://gml.noaa.gov/grad/solcalc/calcdetails.html

# Status
⚠️  **Note**: This is currently a stub implementation that returns fixed values.
Full implementation is planned for future releases.

# Example
```julia
# Note: Currently returns stub values
pos = solar_position(obs, dt, NOAA())
```
"""
<<<<<<< HEAD
struct NOAA <: BasicAlg
    "Difference between terrestial time and UT1 [seconds]"
    delta_t::Union{Float64,Nothing}
end

NOAA() = NOAA(69.0)  # default delta_t value

function _solar_position(obs::Observer{T}, dt::DateTime, alg::NOAA) where {T}
    jd = datetime2julian(dt)
    jc = (julian_date - 2451545) / 36525.0

=======
struct NOAA <: SolarAlgorithm end

function _solar_position(obs::Observer{T}, dt::DateTime, ::NOAA, ::NoRefraction) where {T}
    azimuth = T(π / 4)     # 45 degrees
    elevation = T(π / 6)   # 30 degrees
    zenith = T(π / 2) - elevation
    result = SolPos(azimuth, elevation, zenith)
    return result
end

function _solar_position(
    obs::Observer{T},
    dt::DateTime,
    alg::NOAA,
    refraction::RefractionAlgorithm,
) where {T}
    # First compute basic position
    basic_pos = _solar_position(obs, dt, alg, NoRefraction())

    # Apply refraction correction (to be implemented by specific refraction algorithms)
    apparent_elevation = basic_pos.elevation  # placeholder
    apparent_zenith = basic_pos.zenith  # placeholder

    return ApparentSolPos(
        basic_pos.azimuth,
        basic_pos.elevation,
        basic_pos.zenith,
        apparent_elevation,
        apparent_zenith,
    )
>>>>>>> 3dbb24e6
end<|MERGE_RESOLUTION|>--- conflicted
+++ resolved
@@ -23,22 +23,22 @@
 pos = solar_position(obs, dt, NOAA())
 ```
 """
-<<<<<<< HEAD
-struct NOAA <: BasicAlg
+struct NOAA <: SolarAlgorithm
     "Difference between terrestial time and UT1 [seconds]"
     delta_t::Union{Float64,Nothing}
 end
 
 NOAA() = NOAA(69.0)  # default delta_t value
 
-function _solar_position(obs::Observer{T}, dt::DateTime, alg::NOAA) where {T}
+function _solar_position(
+    obs::Observer{T},
+    dt::DateTime,
+    alg::NOAA,
+    ::NoRefraction,
+) where {T}
     jd = datetime2julian(dt)
-    jc = (julian_date - 2451545) / 36525.0
+    jc = (jd - 2451545) / 36525.0
 
-=======
-struct NOAA <: SolarAlgorithm end
-
-function _solar_position(obs::Observer{T}, dt::DateTime, ::NOAA, ::NoRefraction) where {T}
     azimuth = T(π / 4)     # 45 degrees
     elevation = T(π / 6)   # 30 degrees
     zenith = T(π / 2) - elevation
@@ -66,5 +66,4 @@
         apparent_elevation,
         apparent_zenith,
     )
->>>>>>> 3dbb24e6
 end